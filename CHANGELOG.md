# Changelog

## Deprecations

## History

- [Unreleased](#unreleased)
- [v2.4.0](#v240)
- [v2.3.0](#v230)
- [v2.2.0](#v220)
- [v2.1.0](#v210)
- [v2.0.0](#v200)
- [v1.5.0](#v150)
- [v1.4.1](#v141)
- [v1.4.0](#v140)
- [v1.3.0](#v130)
- [v1.2.0](#v120)
- [v1.1.0](#v110)
- [v1.0.0](#v100)

## Unreleased

### New

- ScaledJob: introduce MultipleScalersCalculation ([#2016](https://github.com/kedacore/keda/pull/2016))
- ScaledJob: introduce `RolloutStrategy` ([#2164](https://github.com/kedacore/keda/pull/2164))
- Add Graphite Scaler ([#1628](https://github.com/kedacore/keda/pull/2092))
- Add Cassandra Scaler ([#2211](https://github.com/kedacore/keda/pull/2211))
- Improve Redis Scaler, upgrade library, add username and Sentinel support ([#2181](https://github.com/kedacore/keda/pull/2181))
- Add GCP identity authentication when using Pubsub Scaler ([#2225](https://github.com/kedacore/keda/pull/2225))
- Add ScalersCache to reuse scalers unless they need changing ([#2187](https://github.com/kedacore/keda/pull/2187))

### Improvements

- Improve context handling in appropriate functionality in which we instantiate scalers ([#2267](https://github.com/kedacore/keda/pull/2267))
- Improve validation in Cron scaler in case start & end input is same.([#2032](https://github.com/kedacore/keda/pull/2032))
- Improve the cron validation in Cron Scaler ([#2038](https://github.com/kedacore/keda/pull/2038))
- Add Bearer auth for Metrics API scaler ([#2028](https://github.com/kedacore/keda/pull/2028))
- Anonymize the host in case of HTTP failure (RabbitMQ Scaler) ([#2041](https://github.com/kedacore/keda/pull/2041))
- Escape `queueName` and `vhostName` in RabbitMQ Scaler before use them in query string (bug fix) ([#2055](https://github.com/kedacore/keda/pull/2055))
- TriggerAuthentication/Vault: add support for HashiCorp Vault namespace (Vault Enterprise) ([#2085](https://github.com/kedacore/keda/pull/2085))
- Add custom http timeout in RabbitMQ Scaler ([#2086](https://github.com/kedacore/keda/pull/2086))
- Artemis Scaler parses out broker config parameters in case `restAPITemplate` is given ([#2104](https://github.com/kedacore/keda/pull/2104))
- Add support to get connection data from Trigger Authorization in MongoDB Scaler ([#2115](https://github.com/kedacore/keda/pull/2115))
- Add support to get connection data from Trigger Authorization in MySQL Scaler ([#2113](https://github.com/kedacore/keda/pull/2113))
- Add support to get connection data from Trigger Authorization in MSSQL Scaler ([#2112](https://github.com/kedacore/keda/pull/2112))
- Add support to get connection data from Trigger Authorization in PostgreSQL Scaler ([#2114](https://github.com/kedacore/keda/pull/2114))
- Add support to provide the metric name in Azure Log Analytics Scaler ([#2106](https://github.com/kedacore/keda/pull/2106))
- MySQL Scaler: don't expose connection string in `metricName` ([#2171](https://github.com/kedacore/keda/pull/2171))
- Provide support for configuring authentication through TriggerAuthentication for Stan scaler ([#2167](https://github.com/kedacore/keda/pull/2167))
- Add `pageSize` (using regex) in RabbitMQ Scaler ([#2162](https://github.com/kedacore/keda/pull/2162))
- Add `unsafeSsl` parameter in InfluxDB scaler ([#2157](https://github.com/kedacore/keda/pull/2157))
- Improve metric name creation to be unique using scaler index inside the scaler ([#2161](https://github.com/kedacore/keda/pull/2161))
- Improve error message if `IdleReplicaCount` are equal to `MinReplicaCount` to be the same as the check ([#2212](https://github.com/kedacore/keda/pull/2212))
- Improve Cloudwatch Scaler metric exporting logic ([#2243](https://github.com/kedacore/keda/pull/2243))
- Refactor aws related scalers to reuse the aws clients instead of creating a new one for every GetMetrics call([#2255](https://github.com/kedacore/keda/pull/2255))
<<<<<<< HEAD
- GCP PubSub scaler may be used in SubscriptionSize and OldestUnackedMessageAge modes

### Deprecations

- `subscriptionSize` is deprecated in favor of `mode` and `value` for GCP Pub/Sub scaler
=======
- Cleanup metric names inside scalers ([#2260](https://github.com/kedacore/keda/pull/2260))
- Validating values length in prometheus query response ([#2264](https://github.com/kedacore/keda/pull/2264))
- Add `unsafeSsl` parameter in SeleniumGrid scaler ([#2157](https://github.com/kedacore/keda/pull/2157))
>>>>>>> cf1b365c

### Breaking Changes

- TODO ([#XXX](https://github.com/kedacore/keda/pull/XXX))

### Other

- Ensure that `context.Context` values are properly passed down the stack ([#2202](https://github.com/kedacore/keda/pull/2202)|[#2249](https://github.com/kedacore/keda/pull/2249))
- Migrate to Kubebuilder v3 ([#2082](https://github.com/kedacore/keda/pull/2082))
    - API path has been changed: `github.com/kedacore/keda/v2/api/v1alpha1` -> `github.com/kedacore/keda/v2/apis/keda/v1alpha1`
- Use Patch to set FallbackCondition on ScaledObject.Status ([#2037](https://github.com/kedacore/keda/pull/2037))
- Bump Golang to 1.16.9 ([#2065](https://github.com/kedacore/keda/pull/2065)|[#2186](https://github.com/kedacore/keda/pull/2186))
- Add Makefile mockgen targets ([#2090](https://github.com/kedacore/keda/issues/2090))
- Prometheus scaler: omit `serverAddress` from generated metric name ([#2099](https://github.com/kedacore/keda/pull/2099))
- Add Makefile mockgen targets ([#2090](https://github.com/kedacore/keda/issues/2090)|[#2184](https://github.com/kedacore/keda/pull/2184))
- Drop support to `ValueMetricType` using cpu_memory_scaler ([#2218](https://github.com/kedacore/keda/issues/2218))
- Add github action to run e2e command "on-demand" ([#2241](https://github.com/kedacore/keda/issues/2241))

## v2.4.0

### New

- Add Solace PubSub+ Event Broker scaler ([#1945](https://github.com/kedacore/keda/pull/1945))
- Add Selenium Grid scaler ([#1971](https://github.com/kedacore/keda/pull/1971))
- Add Kubernetes Workload scaler ([#2010](https://github.com/kedacore/keda/pull/2010))
- Introduce fallback functionality ([#1872](https://github.com/kedacore/keda/issues/1872))
- Introduce Idle Replica Mode ([#1958](https://github.com/kedacore/keda/pull/1958))
- ScaledJob: Support pod conditions for pending job count calculation ([#1970](https://github.com/kedacore/keda/pull/1970)|[#2009](https://github.com/kedacore/keda/pull/2009))

### Improvements

- Optimize Kafka scaler by fetching all topic offsets using a single HTTP request ([#1956](https://github.com/kedacore/keda/pull/1956))
- Adding ability to specify Kafka Broker Version ([#1866](https://github.com/kedacore/keda/pull/1866))
- Support custom metric name in RabbitMQ scaler ([#1976](https://github.com/kedacore/keda/pull/1976))
- Support using regex to select the queues in RabbitMQ scaler ([#1957](https://github.com/kedacore/keda/pull/1957))
- Extend Azure Monitor scaler to support custom metrics ([#1883](https://github.com/kedacore/keda/pull/1883))
- Support non-public cloud environments in the Azure Service Bus scaler ([#1907](https://github.com/kedacore/keda/pull/1907))
- Support non-public cloud environments in the Azure Storage Queue and Azure Storage Blob scalers ([#1863](https://github.com/kedacore/keda/pull/1863))
- Adjusts InfluxDB scaler to support queries that return integers in addition to those that return floats ([#1977](https://github.com/kedacore/keda/pull/1977))
- Allow InfluxDB `authToken`, `serverURL`, and `organizationName` to be sourced from `(Cluster)TriggerAuthentication` ([#1904](https://github.com/kedacore/keda/pull/1904))
- IBM MQ scaler password handling fix ([#1939](https://github.com/kedacore/keda/pull/1939))
- Metrics APIServer: Add ratelimiting parameters to override client ([#1944](https://github.com/kedacore/keda/pull/1944))
- Fix READY and ACTIVE fields of ScaledJob to show status when we run `kubectl get sj` ([#1855](https://github.com/kedacore/keda/pull/1855))
- Show HashiCorp Vault Address when using `kubectl get ta` or `kubectl get cta` ([#1862](https://github.com/kedacore/keda/pull/1862))
- Don't panic when HashiCorp Vault path doesn't exist ([#1864](https://github.com/kedacore/keda/pull/1864))

### Breaking Changes

- Fix `keda-system-auth-delegator` ClusterRoleBinding name ([#1616](https://github.com/kedacore/keda/pull/1616). Upgrading may leave a stray ClusterRoleBinding with the old name `keda:system:auth-delegator` behind.

### Other

- Use `scaled[object/job].keda.sh/` prefix for KEDA related labels ([#2008](https://github.com/kedacore/keda/pull/2008))

## v2.3.0

### New

- Add Azure Pipelines Scaler ([#1706](https://github.com/kedacore/keda/pull/1706))
- Add OpenStack Metrics Scaler ([#1382](https://github.com/kedacore/keda/issues/1382))
- Added basic, tls and bearer authentication support to the Prometheus scaler [#1559](https://github.com/kedacore/keda/issues/1559)
- Add header Origin to Apache Artemis scaler [#1796](https://github.com/kedacore/keda/pull/1796)

### Improvements

- Azure Service Bus Scaler: Namespace from `connectionString` parameter is added to `metricName` due to uniqueness violation for clusters having more than one queue with the same name  ([#1755](https://github.com/kedacore/keda/issues/1755))
- Remove app.kubernetes.io/version label from label selectors ([#1696](https://github.com/kedacore/keda/pull/1696))
- Apache Kafka Scaler: Add `allowIdleConsumers` to the list of trigger parameters ([#1684](https://github.com/kedacore/keda/pull/1684))
- Fixed goroutine leaks in usage of timers ([#1704](https://github.com/kedacore/keda/pull/1704) | [#1739](https://github.com/kedacore/keda/pull/1739))
- Setting timeouts in the HTTP client used by the IBM MQ scaler ([#1758](https://github.com/kedacore/keda/pull/1758))
- Fix cleanup of removed triggers ([#1768](https://github.com/kedacore/keda/pull/1768))
- Eventhub Scaler: Add trigger parameter `checkpointStrategy` to support more language-specific checkpoints ([#1621](https://github.com/kedacore/keda/pull/1621))
- Fix Azure Blob scaler when using multiple triggers with the same `blobContainerName` and added a optional `metricName` field ([#1816](https://github.com/kedacore/keda/pull/1816))

### Breaking Changes

- None.

### Other

- Adding OpenStack Swift scaler end-to-end tests ([#1522](https://github.com/kedacore/keda/pull/1522))
- Pass deepCopy objects to the polling goroutines ([#1812](https://github.com/kedacore/keda/pull/1812))

## v2.2.0

### New

- Emit Kubernetes Events on KEDA events ([#1523](https://github.com/kedacore/keda/pull/1523) | [#1647](https://github.com/kedacore/keda/pull/1647))
- Support Quantities in Metrics API scaler ([#1667](https://github.com/kedacore/keda/issues/1667))
- Add Microsoft SQL Server (MSSQL) scaler ([#674](https://github.com/kedacore/keda/issues/674) | [docs](https://keda.sh/docs/2.2/scalers/mssql/))
- Add `publishRate` trigger to RabbitMQ scaler ([#1653](https://github.com/kedacore/keda/pull/1653))
- ScaledJob: support metadata labels in Job template ([#1686](https://github.com/kedacore/keda/pull/1686))

### Improvements

- Add `KEDA_HTTP_DEFAULT_TIMEOUT` support in Operator ([#1548](https://github.com/kedacore/keda/issues/1548))
- Removed `MIN field` for ScaledJob ([#1553](https://github.com/kedacore/keda/pull/1553))
- Add container port for Prometheus on Operator YAML ([#1562](https://github.com/kedacore/keda/pull/1562))
- Fix a memory leak in Kafka client and close push scalers ([#1565](https://github.com/kedacore/keda/issues/1565))
- Add 'Metadata' header to AAD podIdentity request ([#1566](https://github.com/kedacore/keda/issues/1566))
- KEDA should make sure generate correct labels for HPA ([#1630](https://github.com/kedacore/keda/issues/1630))
- Fix memory leak by checking triggers uniqueness properly ([#1640](https://github.com/kedacore/keda/pull/1640))
- Print correct ScaleTarget Kind in Events ([#1641](https://github.com/kedacore/keda/pull/1641))
- Fixed KEDA ClusterRoles to give permissions for ClusterTriggerAuthentications ([#1645](https://github.com/kedacore/keda/pull/1645))
- Make `swiftURL` parameter optional for the OpenStack Swift scaler ([#1652](https://github.com/kedacore/keda/pull/1652))
- Fix memory leak of `keda-metrics-apiserver` by setting a controller-runtime logger properly ([#1654](https://github.com/kedacore/keda/pull/1654))
- AWS SQS Scaler: Add Visible + NotVisible messages for scaling considerations ([#1664](https://github.com/kedacore/keda/pull/1664))
- Fixing behavior on ScaledJob with incorrect External Scaler ([#1672](https://github.com/kedacore/keda/pull/1672))

### Breaking Changes

- None.

### Other

- None.

## v2.1.0

### New

- Can use Pod Identity with Azure Event Hub scaler ([#994](https://github.com/kedacore/keda/issues/994))
- Introducing InfluxDB scaler ([#1239](https://github.com/kedacore/keda/issues/1239))
- Add Redis cluster support for Redis list and Redis streams scalers ([#1437](https://github.com/kedacore/keda/pull/1437))
- Global authentication credentials can be managed using `ClusterTriggerAuthentication` objects ([#1452](https://github.com/kedacore/keda/pull/1452))
- Introducing OpenStack Swift scaler ([#1342](https://github.com/kedacore/keda/issues/1342))
- Introducing MongoDB scaler ([#1467](https://github.com/kedacore/keda/pull/1467))

### Improvements

- Support add ScaledJob's label to its job ([#1311](https://github.com/kedacore/keda/issues/1311))
- Bug fix in aws_iam_authorization to utilize correct secret from env key name ([#1332](https://github.com/kedacore/keda/pull/1332))
- Add metricName field to postgres scaler and auto generate if not defined ([#1381](https://github.com/kedacore/keda/pull/1381))
- Mask password in postgres scaler auto generated metricName ([#1381](https://github.com/kedacore/keda/pull/1381))
- Bug fix for pending jobs in ScaledJob's accurateScalingStrategy ([#1323](https://github.com/kedacore/keda/issues/1323))
- Fix memory leak because of unclosed scalers ([#1413](https://github.com/kedacore/keda/issues/1413))
- Override the vhost on a RabbitMQ scaler via `vhostName` in the metadata ([#1451](https://github.com/kedacore/keda/pull/1451))
- Optimize Kafka scaler's `getLagForPartition` function ([#1464](https://github.com/kedacore/keda/pull/1464))
- Reduce unnecessary /scale requests from ScaledObject controller ([#1453](https://github.com/kedacore/keda/pull/1453))
- Add support for the `WATCH_NAMESPACE` environment variable to the operator ([#1474](https://github.com/kedacore/keda/pull/1474))
- Automatically determine the RabbitMQ protocol when possible, and support setting the protocl via TriggerAuthentication ([#1459](https://github.com/kedacore/keda/pull/1459), [#1483](https://github.com/kedacore/keda/pull/1483))
- Improve performance when fetching pod information ([#1457](https://github.com/kedacore/keda/pull/1457))
- Improve performance when fetching current scaling information on Deployments ([#1458](https://github.com/kedacore/keda/pull/1458))
- Improve error reporting in prometheus scaler ([#1497](https://github.com/kedacore/keda/pull/1497))
- Check that metricNames are unique in ScaledObject ([#1390](https://github.com/kedacore/keda/pull/1390))
- Serve OpenAPI spec from KEDA Metrics Apiserver ([#1512](https://github.com/kedacore/keda/pull/1512))
- Support metrics with multiple dimensions and configurable metricValues on AWS Cloudwatch Scaler ([#1230](https://github.com/kedacore/keda/issues/1230))
- Show `MIN/MAX` replica counts when using `kubectl get scaledobject/scaledjob` ([#1534](https://github.com/kedacore/keda/pull/1534))
- Fix unnecessary HPA updates when Resource based Trigger is used ([#1541](https://github.com/kedacore/keda/pull/1541))

### Breaking Changes

None.

### Other

- Bump go module version to v2 ([#1324](https://github.com/kedacore/keda/pull/1324))

## v2.0.0

### New

- KEDA uses a dedicated [HTTP client](https://pkg.go.dev/net/http#Client), connection pool, and (optional) TLS certificate for each configured scaler
- KEDA scales any CustomResource that implements Scale subresource ([#703](https://github.com/kedacore/keda/issues/703))
- Provide KEDA go-client ([#494](https://github.com/kedacore/keda/issues/494))
- Define KEDA readiness and liveness probes ([#788](https://github.com/kedacore/keda/issues/788))
- KEDA Support for configurable scaling behavior in HPA v2beta2 ([#802](https://github.com/kedacore/keda/issues/802))
- Add External Push scaler ([#820](https://github.com/kedacore/keda/issues/820) | [docs](https://keda.sh/docs/2.0/scalers/external-push/))
- Managed Identity support for Azure Monitor scaler ([#936](https://github.com/kedacore/keda/issues/936))
- Add support for multiple triggers on ScaledObject ([#476](https://github.com/kedacore/keda/issues/476))
- Add consumer offset reset policy option to Kafka scaler ([#925](https://github.com/kedacore/keda/pull/925))
- Add option to restore to original replica count after ScaledObject's deletion ([#219](https://github.com/kedacore/keda-docs/pull/219))
- Add Prometheus metrics for KEDA Metrics API Server ([#823](https://github.com/kedacore/keda/issues/823) | [docs](https://keda.sh/docs/2.0/operate/#prometheus-exporter-metrics))
- Add support for multiple redis list types in redis list scaler ([#1006](https://github.com/kedacore/keda/pull/1006)) | [docs](https://keda.sh/docs/2.0/scalers/redis-lists/))
- Introduce Azure Log Analytics scaler ([#1061](https://github.com/kedacore/keda/issues/1061)) | [docs](https://keda.sh/docs/2.0/scalers/azure-log-analytics/))
- Add Metrics API Scaler ([#1026](https://github.com/kedacore/keda/pull/1026))
- Add cpu/memory Scaler ([#1215](https://github.com/kedacore/keda/pull/1215))
- Add Scaling Strategy for ScaledJob ([#1227](https://github.com/kedacore/keda/pull/1227))
- Add IBM MQ Scaler ([#1253](https://github.com/kedacore/keda/issues/1253))

### Improvements

- Move from autoscaling `v2beta1` to `v2beta2` for HPA ([#721](https://github.com/kedacore/keda/issues/721))
- Introduce shortnames for CRDs ([#774](https://github.com/kedacore/keda/issues/774))
- Improve `kubectl get scaledobject` to show related trigger authentication ([#777](https://github.com/kedacore/keda/issues/777))
- Improve `kubectl get triggerauthentication` to show information about configured parameters ([#778](https://github.com/kedacore/keda/issues/778))
- Added ScaledObject Status Conditions to display status of scaling ([#750](https://github.com/kedacore/keda/pull/750))
- Added optional authentication parameters for the Redis Scaler ([#962](https://github.com/kedacore/keda/pull/962))
- Improved GCP PubSub Scaler performance by closing the client correctly ([#1087](https://github.com/kedacore/keda/pull/1087))
- Added support for Trigger Authentication for GCP PubSub scaler ([#1291](https://github.com/kedacore/keda/pull/1291))

### Breaking Changes

- Change `apiGroup` from `keda.k8s.io` to `keda.sh` ([#552](https://github.com/kedacore/keda/issues/552))
- Introduce a separate ScaledObject and ScaledJob([#653](https://github.com/kedacore/keda/issues/653))
- Remove `New()` and `Close()` from the interface of `service ExternalScaler` in `externalscaler.proto`.
- Removed deprecated brokerList for Kafka scaler ([#882](https://github.com/kedacore/keda/pull/882))
- All scalers metadata that is resolved from the scaleTarget environment have suffix `FromEnv` added. e.g: `connection` -> `connectionFromEnv`
- Kafka: split metadata and config for SASL and TLS ([#1074](https://github.com/kedacore/keda/pull/1074))
- Service Bus: `queueLength` is now called `messageCount` ([#1109](https://github.com/kedacore/keda/issues/1109))
- Use `host` instead of `apiHost` in `rabbitmq` scaler. Add `protocol` in trigger spec to specify which protocol should be used ([#1115](https://github.com/kedacore/keda/pull/1115))
- CRDs are using `apiextensions.k8s.io/v1` apiVersion ([#1202](https://github.com/kedacore/keda/pull/1202))

### Other
- Change API optional structs to pointers to conform with k8s guide ([#1170](https://github.com/kedacore/keda/issues/1170))
- Update Operator SDK and k8s deps ([#1007](https://github.com/kedacore/keda/pull/1007),[#870](https://github.com/kedacore/keda/issues/870),[#1180](https://github.com/kedacore/keda/pull/1180))
- Change Metrics Server image name from `keda-metrics-adapter` to `keda-metrics-apiserver` ([#1105](https://github.com/kedacore/keda/issues/1105))
- Add Argo Rollouts e2e test ([#1234](https://github.com/kedacore/keda/issues/1234))

## v1.5.0

Learn more about our release in [our milestone](https://github.com/kedacore/keda/milestone/12).

### New

- **Scalers**
    - Introduce Active MQ Artemis scaler ([Docs](https://keda.sh/docs/1.5/scalers/artemis/))
    - Introduce Redis Streams scaler ([Docs](https://keda.sh/docs/1.5/scalers/redis-streams/) | [Details](https://github.com/kedacore/keda/issues/746))
    - Introduce Cron scaler ([Docs](https://keda.sh/docs/1.5/scalers/cron/) | [Details](https://github.com/kedacore/keda/issues/812))
- **Secret Providers**
    - Introduce HashiCorp Vault secret provider ([Docs](https://keda.sh/docs/1.5/concepts/authentication/#hashicorp-vault-secrets) | [Details](https://github.com/kedacore/keda/issues/673))
- **Other**
    - Introduction of `nodeSelector` in raw YAML deployment specifications ([Details](https://github.com/kedacore/keda/pull/856))

### Improvements

- Improved message count determination when using `includeUnacked` in RabbitMQ scaler ([Details](https://github.com/kedacore/keda/pull/781))
- Fix for blank path without trailing slash in RabbitMQ scaler ([Details](https://github.com/kedacore/keda/issues/790))
- Improved parsing of connection strings to support `BlobEndpoint`, `QueueEndpoint`, `TableEndpoint` & `FileEndpoint` segments ([Details](https://github.com/kedacore/keda/issues/821))
- Support scaling when no storage checkpoint exists in Azure Event Hubs scaler ([Details](https://github.com/kedacore/keda/issues/797))
- GCP Pub Scaler should not panic on invalid credentials ([Details](https://github.com/kedacore/keda/issues/616))
- Make `queueLength` optional in RabbitMQ scaler ([Details](https://github.com/kedacore/keda/issues/880))

### Breaking Changes

None.

### Other

None.

## v1.4.1

### New

None

### Improvements

- Fix for scale-to-zero for Prometheus scaler no longer working ([#770](https://github.com/kedacore/keda/issues/770))
- Fix for passing default VHost for Rabbit MQ scaler no longer working ([#770](https://github.com/kedacore/keda/issues/768))
- Provide capability to define time encoding for operator ([#766](https://github.com/kedacore/keda/pull/766))

### Breaking Changes

None.

### Other

- Print version of metric adapter in logs ([#770](https://github.com/kedacore/keda/issues/748))

## v1.4.0

### New

- Extend RabbitMQ scaler to support count unacked messages([#700](https://github.com/kedacore/keda/pull/700))

### Improvements

- Fix scalers leaking ([#684](https://github.com/kedacore/keda/pull/684))
- Provide installation YAML package as release artifact ([#740](https://github.com/kedacore/keda/pull/740))
- Improve Azure Monitor scaler to handle queries without metrics ([#680](https://github.com/kedacore/keda/pull/680))
- Authenticate to AWS with dedicated role without AssumeRole permissions ([#656](https://github.com/kedacore/keda/pull/656))
- KEDA now respects label restrictions on Horizontal Pod Autoscaler to have max 63 chars ([#707](https://github.com/kedacore/keda/pull/707))
- KEDA will automatically assign `deploymentName` label if it was not defined in `ScaledObject` ([#709](https://github.com/kedacore/keda/pull/709))

### Breaking Changes

None.

### Other

- Adding label for metrics service selection ([#745](https://github.com/kedacore/keda/pull/745))
- Filter returned metrics from api server based on queried name ([#732](https://github.com/kedacore/keda/pull/732))
- Add redis host and port parameter to the scaler with tests ([#719](https://github.com/kedacore/keda/pull/719))
- Remove go micro version ([#718](https://github.com/kedacore/keda/pull/718))
- Update zero result return to be non-error inducing ([#695](https://github.com/kedacore/keda/pull/695))
- Return if kafka offset response is nil ([#689](https://github.com/kedacore/keda/pull/689))
- Fix typos in MySQL scaler ([#683](https://github.com/kedacore/keda/pull/683))
- Update README to mention CNCF ([#682](https://github.com/kedacore/keda/pull/682))

## v1.3.0

### New

- Add Azure monitor scaler ([#584](https://github.com/kedacore/keda/pull/584))
- Introduce changelog ([#664](https://github.com/kedacore/keda/pull/664))
- Introduce support for AWS pod identity ([#499](https://github.com/kedacore/keda/pull/499))

### Improvements

- Make targetQueryValue configurable in postgreSQL scaler ([#643](https://github.com/kedacore/keda/pull/643))
- Removed the need for deploymentName label ([#644](https://github.com/kedacore/keda/pull/644))
- Adding Kubernetes recommended labels to resources ([#596](https://github.com/kedacore/keda/pull/596))

### Breaking Changes

None.

### Other

- Updating license to Apache per CNCF donation ([#661](https://github.com/kedacore/keda/pull/661))

## v1.2.0

### New

- Introduce new Postgres scaler ([#553](https://github.com/kedacore/keda/issues/553))
- Introduce new MySQL scaler ([#564](https://github.com/kedacore/keda/issues/564))
- Provide SASL_SSL Plain authentication for Kafka trigger scalar to work with Event Hubs ([#585](https://github.com/kedacore/keda/issues/585))

### Improvements

- TLS parameter to Redis-scaler ([#540](https://github.com/kedacore/keda/issues/540))
- Redis db index option ([#577](https://github.com/kedacore/keda/issues/577))
- Optional param for ConfigMaps and Secrets ([#562](https://github.com/kedacore/keda/issues/562))
- Remove manually adding sslmode to connection string ([#558](https://github.com/kedacore/keda/issues/558))
- ScaledObject.Status update should handle stale resource ([#582](https://github.com/kedacore/keda/issues/582))
- Improve reconcile loop ([#581](https://github.com/kedacore/keda/issues/581))
- Address naming changes for postgresql scaler ([#593](https://github.com/kedacore/keda/issues/593))

### Breaking Changes

None.

### Other

- Move Metrics adapter into the separate Deployment ([#506](https://github.com/kedacore/keda/issues/506))
- Fix gopls location ([#574](https://github.com/kedacore/keda/issues/574))
- Add instructions on local development and debugging ([#583](https://github.com/kedacore/keda/issues/583))
- Add a checkenv target ([#600](https://github.com/kedacore/keda/issues/600))
- Mentioning problem with checksum mismatch error ([#605](https://github.com/kedacore/keda/issues/605))

## v1.1.0

### New

- Introduce new Huawei Cloud CloudEye scaler ([#478](https://github.com/kedacore/keda/issues/478))
- Introduce new kinesis stream scaler ([#526](https://github.com/kedacore/keda/issues/526))
- Introduce new Azure blob scaler ([#514](https://github.com/kedacore/keda/issues/514))
- Support for SASL authentication for Kafka scaler ([#486](https://github.com/kedacore/keda/issues/486))

### Improvements

- Event Hub scalar expansion to work with Java and C# applications ([#517](https://github.com/kedacore/keda/issues/517))
- Escape Prometheus querystring ([#521](https://github.com/kedacore/keda/issues/521))
- Change how number of pending messages is calculated and add more error handling. ([#533](https://github.com/kedacore/keda/issues/533))
- Service bus scaler pod identity fix ([#534](https://github.com/kedacore/keda/issues/534))
- Eventhub scalar fix ([#537](https://github.com/kedacore/keda/issues/537))
- Kafka scaler fix for SASL plaintext auth ([#544](https://github.com/kedacore/keda/issues/544))

### Breaking Changes

None.

### Other

- ScaledObject Status clean up ([#466](https://github.com/kedacore/keda/issues/466))
- Add default log level for operator ([#468](https://github.com/kedacore/keda/issues/468))
- Ensure get the metrics that have been aggregated ([#509](https://github.com/kedacore/keda/issues/509))
- Scale from zero when minReplicaCount is > 0 ([#524](https://github.com/kedacore/keda/issues/524))
- Total running Jobs must not exceed maxScale - Running jobs ([#528](https://github.com/kedacore/keda/issues/528))
- Check deploymentName definition in ScaledObject ([#532](https://github.com/kedacore/keda/issues/532))

## v1.0.0

### New

- Many more scalers added
- Scaler extensibility (run scalers in a different container and communicate with KEDA via gRPC)
- TriggerAuthentication and Pod Identity for identity based auth that can be shared across deployments
- Schedule jobs on events in addition scaling out deployments

### Improvements

- Additional tests and automation through GitHub Actions

### Breaking Changes

- RabbitMQ `host` property now must resolve from a secret ([#347](https://github.com/kedacore/keda/issues/347))

### Other

None.<|MERGE_RESOLUTION|>--- conflicted
+++ resolved
@@ -54,17 +54,14 @@
 - Improve error message if `IdleReplicaCount` are equal to `MinReplicaCount` to be the same as the check ([#2212](https://github.com/kedacore/keda/pull/2212))
 - Improve Cloudwatch Scaler metric exporting logic ([#2243](https://github.com/kedacore/keda/pull/2243))
 - Refactor aws related scalers to reuse the aws clients instead of creating a new one for every GetMetrics call([#2255](https://github.com/kedacore/keda/pull/2255))
-<<<<<<< HEAD
 - GCP PubSub scaler may be used in SubscriptionSize and OldestUnackedMessageAge modes
-
-### Deprecations
-
-- `subscriptionSize` is deprecated in favor of `mode` and `value` for GCP Pub/Sub scaler
-=======
 - Cleanup metric names inside scalers ([#2260](https://github.com/kedacore/keda/pull/2260))
 - Validating values length in prometheus query response ([#2264](https://github.com/kedacore/keda/pull/2264))
 - Add `unsafeSsl` parameter in SeleniumGrid scaler ([#2157](https://github.com/kedacore/keda/pull/2157))
->>>>>>> cf1b365c
+
+### Deprecations
+
+- `subscriptionSize` is deprecated in favor of `mode` and `value` for GCP Pub/Sub scaler
 
 ### Breaking Changes
 
